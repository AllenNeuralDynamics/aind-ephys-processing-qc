<<<<<<< HEAD
# hash:sha256:56b357a534f8f821fc9537471d27003234ac8b0b644986bb8020229b722e9810
=======
# hash:sha256:3370166b68dfdcf09909891ce882367ad687333e6715b246905adfabbd9e773e
>>>>>>> 019fa358
ARG REGISTRY_HOST
FROM $REGISTRY_HOST/codeocean/jupyterlab:3.6.1-miniconda4.12.0-python3.9-ubuntu20.04

ARG DEBIAN_FRONTEND=noninteractive

ARG GIT_ASKPASS
ARG GIT_ACCESS_TOKEN
COPY git-askpass /

RUN pip install -U --no-cache-dir \
    aind-data-schema==1.1.1 \
    aind-qcportal-schema==0.1.1 \
<<<<<<< HEAD
    matplotlib==3.9.2 \
    spikeinterface[full]==0.101.2
=======
    spikeinterface[full,widgets]==0.101.2 \
    wavpack-numcodecs==0.2.1
>>>>>>> 019fa358
<|MERGE_RESOLUTION|>--- conflicted
+++ resolved
@@ -1,8 +1,4 @@
-<<<<<<< HEAD
-# hash:sha256:56b357a534f8f821fc9537471d27003234ac8b0b644986bb8020229b722e9810
-=======
 # hash:sha256:3370166b68dfdcf09909891ce882367ad687333e6715b246905adfabbd9e773e
->>>>>>> 019fa358
 ARG REGISTRY_HOST
 FROM $REGISTRY_HOST/codeocean/jupyterlab:3.6.1-miniconda4.12.0-python3.9-ubuntu20.04
 
@@ -15,10 +11,5 @@
 RUN pip install -U --no-cache-dir \
     aind-data-schema==1.1.1 \
     aind-qcportal-schema==0.1.1 \
-<<<<<<< HEAD
-    matplotlib==3.9.2 \
-    spikeinterface[full]==0.101.2
-=======
     spikeinterface[full,widgets]==0.101.2 \
-    wavpack-numcodecs==0.2.1
->>>>>>> 019fa358
+    wavpack-numcodecs==0.2.1