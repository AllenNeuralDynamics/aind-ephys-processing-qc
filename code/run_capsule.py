--- conflicted
+++ resolved
@@ -4,84 +4,16 @@
 import json
 import numpy as np
 
-<<<<<<< HEAD
-=======
-
->>>>>>> 019fa358
 import spikeinterface as si
 
 from aind_data_schema.core.processing import Processing
 from aind_data_schema_models.modalities import Modality
 from aind_data_schema.core.quality_control import QualityControl, QCEvaluation, Stage
 
-<<<<<<< HEAD
-from qc_utils import probe_raw_qc, get_probe_firing_rate_qc, get_probe_unit_yield_qc
+from qc_utils import generate_raw_qc, generate_units_qc, load_preprocessed_recording, load_processing_metadata
 
 data_folder = Path("../data")
 results_folder = Path("../results")
-
-def get_unit_yield_evaluation(probe_analyzers: dict[str, si.SortingAnalyzer], output_path: Path) -> QCEvaluation:
-    probe_unit_yield_qc_metrics = []
-    for probe_name in probe_analyzers:
-        probe_unit_yield_qc_metrics.append(get_probe_unit_yield_qc(probe_analyzers[probe_name], probe_name, output_path / probe_name))
-
-    return QCEvaluation(name='Unit Yield', description='Quality of unit yield', stage=Stage.PROCESSING, modality=Modality.from_abbreviation('ecephys'), notes='',
-                        allow_failed_metrics=True, metrics=probe_unit_yield_qc_metrics)
-
-def get_firing_rate_evaluation(probe_analyzers: dict[str, si.SortingAnalyzer], output_path: Path) -> QCEvaluation:
-    probe_firing_rate_qc_metrics = []
-
-    for probe_name in probe_analyzers:
-        probe_firing_rate_qc_metrics.append(get_probe_firing_rate_qc(probe_analyzers[probe_name], probe_name, output_path / probe_name))
-    
-    return QCEvaluation(name='Interictal Events', description='Quality of firing rate across session', stage=Stage.PROCESSING,
-                                modality=Modality.from_abbreviation('ecephys'), notes='', allow_failed_metrics=True, metrics=probe_firing_rate_qc_metrics)
-=======
-
-from qc_utils import probe_raw_qc
-
-
-data_folder = Path("../data")
-results_folder = Path("../results")
-
->>>>>>> 019fa358
-
-def load_preprocessed(preprocessed_json_file, session_name, ecephys_folder, data_folder):
-    recording_preprocessed = None
-    try:
-        recording_preprocessed = si.load_extractor(preprocessed_json_file, base_folder=data_folder)
-    except Exception as e:
-        pass
-    if recording_preprocessed is None:
-        try:
-            json_str = json.dumps(json.load(open(preprocessed_json_file)))
-            if "ecephys_session" in json_str:
-                json_str_remapped = json_str.replace("ecephys_session", ecephys_folder.name)
-            elif ecephys_folder.name != session_name and session_name in json_str:
-                json_str_remapped = json_str.replace(session_name, ecephys_folder.name)
-            recording_dict = json.loads(json_str_remapped)
-            recording_preprocessed = si.load_extractor(recording_dict, base_folder=data_folder)
-        except:
-            pass
-    if recording_preprocessed is None:
-        print(f"Error loading preprocessed data...")
-    return recording_preprocessed
-
-
-def load_processing_metadata(processing_json):
-    with open(processing_json) as f:
-        processing_dict = json.load(f)
-    processing_dict.pop("schema_version")
-    data_processes = processing_dict["processing_pipeline"]["data_processes"]
-    new_data_processes = []
-    for dp in data_processes:
-        if isinstance(dp, list):
-            for dpp in dp:
-                new_data_processes.append(dpp)
-        else:
-            new_data_processes.append(dp)
-    processing_dict["processing_pipeline"]["data_processes"] = new_data_processes
-    return Processing(**processing_dict)
 
 
 if __name__ == "__main__":
@@ -187,7 +119,8 @@
             visualization_output = json.load(f)
 
     # look for JSON files or loop through preprocessed
-    all_metrics = {}
+    all_metrics_raw = {}
+    all_metrics_processed = {}
     for job_dict in job_dicts:
         recording = si.load_extractor(job_dict["recording_dict"], base_folder=data_folder)
         if job_dict["skip_times"]:
@@ -205,13 +138,26 @@
         recording_preprocessed = None
         if ecephys_sorted_folder is not None:
             preprocessed_json_file = ecephys_sorted_folder / "preprocessed" / f"{recording_name}.json"
-            recording_preprocessed = load_preprocessed(
+            recording_preprocessed = load_preprocessed_recording(
                 preprocessed_json_file, session_name, ecephys_folder, data_folder
             )
             if job_dict["skip_times"]:
                 recording_preprocessed.reset_times()
 
-        metrics = probe_raw_qc(
+            postprocessed_folder_zarr = ecephys_sorted_folder / "postprocessed" / f"{recording_name}.zarr"
+            postprocessed_folder = ecephys_sorted_folder / "postprocessed" / recording_name
+            if postprocessed_folder_zarr.is_dir():
+                sorting_analyzer = si.load_sorting_analyzer(postprocessed_folder)
+            elif postprocessed_folder.is_dir():
+                # this is for legacy waveform extractor folders
+                sorting_analyzer = si.load_waveforms(postprocessed_folder, output="SortingAnalyzer")
+            else:
+                sorting_analyzer = None
+
+            if recording_preprocessed is not None and sorting_analyzer is not None:
+                sorting_analyzer.set_temporary_recording(recording_preprocessed)
+
+        metrics_raw = generate_raw_qc(
             recording,
             recording_name,
             quality_control_fig_folder,
@@ -221,42 +167,53 @@
             processing=processing,
             visualization_output=visualization_output,
         )
-        for evaluation_name, metric_list in metrics.items():
-            if evaluation_name in all_metrics:
-                all_metrics[evaluation_name].extend(metric_list)
+        for evaluation_name, metric_list in metrics_raw.items():
+            if evaluation_name in all_metrics_raw:
+                all_metrics_raw[evaluation_name].extend(metric_list)
             else:
-                all_metrics[evaluation_name] = metric_list
+                all_metrics_raw[evaluation_name] = metric_list
+
+        if sorting_analyzer is not None:
+            metrics_processed = generate_units_qc(
+                sorting_analyzer,
+                recording_name,
+                quality_control_fig_folder,
+                relative_to=results_folder,
+                visualization_output=visualization_output,
+            )
+        else:
+            print(f"No sorting analyzer found for {recording_name}")
+            metrics_processed = {}
+        for evaluation_name, metric_list in metrics_processed.items():
+            if evaluation_name in all_metrics_processed:
+                all_metrics_processed[evaluation_name].extend(metric_list)
+            else:
+                all_metrics_processed[evaluation_name] = metric_list
 
     # generate evaluations
     evaluations = []
 
-    for evaluation_name, metrics in all_metrics.items():
+    for evaluation_name, metrics in all_metrics_raw.items():
         evaluation = QCEvaluation(
             modality=Modality.ECEPHYS,
             stage=Stage.RAW,
             name=evaluation_name,
             description=evaluation_name,
             metrics=metrics,
+            allow_failed_metrics=True,
         )
         evaluations.append(evaluation)
-<<<<<<< HEAD
-    
-    probe_postprocessed_zarr_files = sorted(tuple(ecephys_sorted_folder.glob('postprocessed/*')))
-    probe_analyzers = {}
-
-    if not quality_control_fig_folder.exists():
-        quality_control_fig_folder.mkdir()
-
-    for zarr_file in probe_postprocessed_zarr_files:
-        if not (quality_control_fig_folder / zarr_file.stem).exists():
-            (quality_control_fig_folder / zarr_file.stem).mkdir()
-
-        probe_analyzers[zarr_file.stem] = si.load_sorting_analyzer(zarr_file)
-
-    evaluations.append(get_firing_rate_evaluation(probe_analyzers, quality_control_fig_folder))
-    evaluations.append(get_unit_yield_evaluation(probe_analyzers, quality_control_fig_folder))
-=======
->>>>>>> 019fa358
+
+    for evaluation_name, metrics in all_metrics_processed.items():
+        evaluation = QCEvaluation(
+            modality=Modality.ECEPHYS,
+            stage=Stage.PROCESSED,
+            name=evaluation_name,
+            description=evaluation_name,
+            metrics=metrics,
+            allow_failed_metrics=True,
+        )
+        evaluations.append(evaluation)
 
     # make quality control
     quality_control = QualityControl(evaluations=evaluations)
