import pathlib
import utils
import spikeinterface as si
import numpy as np

<<<<<<< HEAD
def copy_drift_plots():
    


def run():
    """ basic run function """
    pass
=======
from aind_data_schema.core.quality_control import QualityControl, QCEvaluation, Stage
from aind_data_schema_models.modalities import Modality
>>>>>>> 336dc275

def get_unit_yield_evaluation(probe_analyzers: dict[str, si.SortingAnalyzer], output_path: pathlib.Path) -> QCEvaluation:
    probe_unit_yield_qc_metrics = []
    for probe_name in probe_analyzers:
        probe_unit_yield_qc_metrics.append(utils.probe_unit_yield_qc(probe_analyzers[probe_name], probe_name, output_path / probe_name))

    return QCEvaluation(name='Unit Yield', description='Quality of unit yield', stage=Stage.PROCESSING, modality=Modality.from_abbreviation('ecephys'), notes='',
                        allow_failed_metrics=True, metrics=probe_unit_yield_qc_metrics)

def get_firing_rate_evaluation(probe_analyzers: dict[str, si.SortingAnalyzer], output_path: pathlib.Path) -> QCEvaluation:
    probe_firing_rate_qc_metrics = []

    for probe_name in probe_analyzers:
        probe_firing_rate_qc_metrics.append(utils.probe_firing_rate_qc(probe_analyzers[probe_name], probe_name, output_path / probe_name))
    
    return QCEvaluation(name='Interictal Events', description='Quality of firing rate across session', stage=Stage.PROCESSING,
                                modality=Modality.from_abbreviation('ecephys'), notes='', allow_failed_metrics=True, metrics=probe_firing_rate_qc_metrics)

if __name__ == '__main__':
    probe_postprocessed_zarr_files = sorted(tuple(utils.DATA_PATH.glob('*/postprocessed/*')))
    probe_analyzers = {}
    output_path = utils.RESULTS_PATH / 'quality_control_visualizations'

    if not output_path.exists():
        output_path.mkdir()

    for zarr_file in probe_postprocessed_zarr_files:
        if not (output_path / zarr_file.stem).exists(): # TODO: update path if needed
            (output_path / zarr_file.stem).mkdir()

        probe_analyzers[zarr_file.stem] = si.load_sorting_analyzer(zarr_file)
        pass

    qc_evaluations = []
    qc_evaluations.append(get_firing_rate_evaluation(probe_analyzers, output_path))
    qc_evaluations.append(get_unit_yield_evaluation(probe_analyzers, output_path))

    qc = QualityControl(notes='Quality control of ephys processing pipeline', evaluations=qc_evaluations)
    qc.write_standard_file(utils.RESULTS_PATH)<|MERGE_RESOLUTION|>--- conflicted
+++ resolved
@@ -3,18 +3,8 @@
 import spikeinterface as si
 import numpy as np
 
-<<<<<<< HEAD
-def copy_drift_plots():
-    
-
-
-def run():
-    """ basic run function """
-    pass
-=======
 from aind_data_schema.core.quality_control import QualityControl, QCEvaluation, Stage
 from aind_data_schema_models.modalities import Modality
->>>>>>> 336dc275
 
 def get_unit_yield_evaluation(probe_analyzers: dict[str, si.SortingAnalyzer], output_path: pathlib.Path) -> QCEvaluation:
     probe_unit_yield_qc_metrics = []
