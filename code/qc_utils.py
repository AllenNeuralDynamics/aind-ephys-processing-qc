--- conflicted
+++ resolved
@@ -507,35 +507,13 @@
     return metrics
 
 
-<<<<<<< HEAD
-def plot_displacement(motion_folder, quality_control_fig_folder):
-    for probe_motion_dir in motion_folder.iterdir():
-        probe_qc_dir = quality_control_fig_folder/probe_motion_dir.name
-
-        # open displacement array
-        displacement_arr = np.load(probe_motion_dir/'motion/displacement_seg0.npy')
-
-        # calculate max displacement
-        displacement = np.max(np.sum(displacement_arr, axis=0))
-        print('displacement for probe:',displacement)
-
-        # save displacement plot
-        fig, ax = plt.subplots()
-        ax.imshow(displacement_arr.transpose(), aspect='auto')
-        fig.savefig(probe_qc_dir/'displacement.png')
-
-
-
-def make_drift_map(recording, probe_motion_dir, plot_out_dir):
+def generate_drift_qc(recording, probe_motion_dir, plot_out_dir):
     # open displacement arrays
-    displacement_arr = np.load(probe_motion_dir/'motion/displacement_seg0.npy')
+    displacement_arr_path = probe_motion_dir/'motion/displacement_seg0.npy'
+    displacement_arr = np.load(displacement_arr_path)
     spatial_bins = np.load(probe_motion_dir/'motion'/'spatial_bins_um.npy')
     peaks_to_plot = np.load(probe_motion_dir / 'peaks.npy')
     peak_locations_to_plot = np.load(probe_motion_dir / 'peak_locations.npy')
-
-    # calculate cumulative_drift and max displacement
-    cumulative_drift = np.max(np.sum(displacement_arr, axis=0))
-    max_displacement = np.max(displacement_arr)
 
     fig_drift, axs_drift = plt.subplots(
         ncols=recording.get_num_segments(), figsize=(10,10)
@@ -571,10 +549,34 @@
     axs_displacement = axs_drift.twinx()
     displacement_traces = np.array([displacement+spatial_bins[i] for i, displacement in enumerate(displacement_arr.transpose())])
     axs_displacement.plot(displacement_traces.transpose(), color='red', alpha=0.5)
-
     fig_drift.savefig(plot_out_dir / "drift_map.png", dpi=300)
-    return max_displacement, cumulative_drift
-=======
+
+    # calculate cumulative_drift and max displacement
+    cumulative_drift = np.max(np.sum(displacement_arr, axis=0))
+    max_displacement = np.max(displacement_arr)
+
+    # make metric for qc json
+    metric_values = {
+        "cumulative drift": cumulative_drift,
+        "maximum displacement": max_displacement,
+    }
+    value_with_options = {
+        "drift metrics": metric_values,
+        "value": "",
+        "options": ["Good", "High Drift"],
+        "status": ["Pass", "Fail"],
+        "type": "checkbox",
+    }
+    drift_metric = QCMetric(
+        name=f"Probe Drift - {recording_name}",
+        description=f"Evaluation of {recording_name} probe drift",
+        reference=str(displacement_arr_path),
+        value=value_with_options,
+        status_history=[status_pending],
+    )
+    return drift_metric
+
+
 def generate_units_qc(
     sorting_analyzer: si.SortingAnalyzer,
     recording_name: str,
@@ -771,5 +773,4 @@
     )
     metrics["Firing Rate"] = [firing_rate_metric]
 
-    return metrics
->>>>>>> 65e1252b
+    return metrics